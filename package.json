--- conflicted
+++ resolved
@@ -1,10 +1,6 @@
 {
   "name": "@f5devcentral/f5-cloud-libs-gce",
-<<<<<<< HEAD
-  "version": "2.6.0",
-=======
   "version": "2.7.0",
->>>>>>> a311078c
   "description": "Google Cloud implementation of f5-cloud-libs cloud provider code",
   "keywords": [
     "f5",
