{
  "name": "@f5devcentral/f5-cloud-libs-gce",
<<<<<<< HEAD
  "version": "2.3.1",
=======
  "version": "2.3.2",
>>>>>>> 213be325
  "description": "Google Cloud implementation of f5-cloud-libs cloud provider code",
  "keywords": [
    "f5",
    "big-ip",
    "bigip"
  ],
  "main": "index.js",
  "repository": {
    "type": "git",
    "url": "https://github.com/F5Networks/f5-cloud-libs-gce.git"
  },
  "bugs": {
    "url": "https://github.com/F5Networks/f5-cloud-libs-gce/issues"
  },
  "license": "Apache-2.0",
  "dependencies": {
    "@google-cloud/compute": "^0.10.0",
    "@google-cloud/storage": "^1.7.0",
    "commander": "^2.9.0",
    "ipaddr.js": "^1.7.0",
    "q": "^1.5.1"
  },
  "peerDependencies": {
    "@f5devcentral/f5-cloud-libs": "beta"
  },
  "devDependencies": {
    "eslint": "^4.19.1",
    "eslint-config-airbnb-base": "^12.1.0",
    "eslint-plugin-import": "^2.9.0",
    "nodeunit": "^0.11.2"
  },
  "scripts": {
    "lint": "node node_modules/eslint/bin/eslint lib src scripts",
    "package": "bash ./package.sh",
    "test": "node node_modules/nodeunit/bin/nodeunit --reporter eclipse test test/lib",
    "version": "./setVersion.sh $npm_package_version && git add ."
  }
}<|MERGE_RESOLUTION|>--- conflicted
+++ resolved
@@ -1,10 +1,6 @@
 {
   "name": "@f5devcentral/f5-cloud-libs-gce",
-<<<<<<< HEAD
-  "version": "2.3.1",
-=======
   "version": "2.3.2",
->>>>>>> 213be325
   "description": "Google Cloud implementation of f5-cloud-libs cloud provider code",
   "keywords": [
     "f5",
